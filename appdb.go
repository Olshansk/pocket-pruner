--- conflicted
+++ resolved
@@ -1,233 +1,226 @@
-package main
-
-import (
-	"encoding/binary"
-	"fmt"
-	"log"
-	"sync"
-
-	"github.com/pkg/errors"
-	"github.com/syndtr/goleveldb/leveldb"
-	"github.com/syndtr/goleveldb/leveldb/util"
-	"github.com/tendermint/go-amino"
-)
-
-// getChildrenFromNode returns the left and right children of a node.
-<<<<<<< HEAD
-=======
-// This function is based on iavl.MakeNode in pocket-core.
->>>>>>> 18617c75
-func getChildrenFromNode(buf []byte) (leftHash, rightHash []byte, err error) {
-	height, n, cause := amino.DecodeInt8(buf)
-	if cause != nil {
-		err = errors.Wrap(cause, "decoding node.height")
-		return
-	}
-
-	if height == 0 {
-		// this node is a leaf
-		return
-	}
-
-	buf = buf[n:]
-
-	// DISCUSS_IN_THIS_PR: Do you have a link to the spec for this or did you figure
-	// it out through code inspection?
-	_, n, cause = amino.DecodeVarint(buf)
-	if cause != nil {
-		err = errors.Wrap(cause, "decoding node.size")
-		return
-	}
-	buf = buf[n:]
-
-	_, n, cause = amino.DecodeVarint(buf)
-	if cause != nil {
-		err = errors.Wrap(cause, "decoding node.version")
-		return
-	}
-	buf = buf[n:]
-
-	_, n, cause = amino.DecodeByteSlice(buf)
-	if cause != nil {
-		err = errors.Wrap(cause, "decoding node.key")
-		return
-	}
-	buf = buf[n:]
-
-	leftHash, n, cause = amino.DecodeByteSlice(buf)
-	if cause != nil {
-		err = errors.Wrap(cause, "decoding node.leftHash")
-		return
-	}
-	buf = buf[n:]
-
-	rightHash, _, cause = amino.DecodeByteSlice(buf)
-	if cause != nil {
-		err = errors.Wrap(cause, "decoding node.rightHash")
-		return
-	}
-
-	return
-}
-
-// recursiveTreeCopy does a deep copy of the tree from srcDb to dstDb.
-func recursiveTreeCopy(srcDb, dstDb *leveldb.DB, prefix, hash []byte) {
-	if len(hash) == 0 {
-		return
-	}
-
-	nodeKey := make([]byte, len(prefix), len(prefix)+1+len(hash))
-	copy(nodeKey, prefix)
-	nodeKey = append(nodeKey, 'n')
-	nodeKey = append(nodeKey, hash...)
-
-	nodeValue, err := srcDb.Get(nodeKey, nil)
-	if err != nil {
-		log.Fatalf("Not found: %x", nodeKey)
-		return
-	}
-	dstDb.Put(nodeKey, nodeValue, nil)
-
-	l, r, err := getChildrenFromNode(nodeValue)
-	if err != nil {
-		log.Fatalf("%s: %s", err.Error(), nodeKey)
-		return
-	}
-
-	recursiveTreeCopy(srcDb, dstDb, prefix, l)
-	recursiveTreeCopy(srcDb, dstDb, prefix, r)
-}
-
-// unmarshalBinaryLengthPrefixed unmarshals a binary length-prefixed object.
-func unmarshalBinaryLengthPrefixed(codec *amino.Codec, bz []byte, ptr interface{}) error {
-	if len(bz) == 0 {
-		return errors.New("Cannot decode empty bytes")
-	}
-
-	// Read byte-length prefix.
-	u64, n := binary.Uvarint(bz)
-	if n < 0 {
-		return errors.New("Error reading msg byte-length prefix")
-	}
-	if u64 > uint64(len(bz)-n) {
-		return errors.New("Not enough bytes to read")
-	} else if u64 < uint64(len(bz)-n) {
-		return errors.New("Bytes left over")
-	}
-	bz = bz[n:]
-	return codec.UnmarshalBinaryBare(bz, ptr)
-}
-
-// pruneAppDb prunes the application database from dir+"/application.db to dir+"/application-new.db"
-// and does not prune any key with the prefix in appDbPrefixes.
-func pruneAppDb(
-	pruneBeforeBlock int,
-	dir string,
-	wg *sync.WaitGroup,
-	verify bool,
-) {
-	srcDb, err := leveldb.OpenFile(dir+"/application.db", nil)
-	if err != nil {
-		log.Fatal("Failed to open txindexer" + dir)
-	}
-	dstDb, err := leveldb.OpenFile(dir+"/application-new.db", nil)
-	if err != nil {
-		log.Fatal("Failed to open new application copy")
-	}
-
-	defer func() {
-		srcDb.Close()
-		dstDb.Close()
-		wg.Done()
-	}()
-
-	if verify {
-		verifyApplicationDb(dstDb, srcDb, pruneBeforeBlock)
-		return
-	}
-
-	// TODO_DISCUSS_IN_THIS_PR: Is the version the height? If so, can we update it everywhere for claeity?
-	// 1. LatestVersion: s/latest
-	latestBytes, err := srcDb.Get(keyLatest, nil)
-	if err != nil {
-		log.Fatal("Not found: ", string(keyLatest))
-	}
-
-	dstDb.Put(keyLatest, latestBytes, nil)
-
-	// 2. CommitInfo: s/<height>
-	codec := amino.NewCodec()
-	var latest int64
-	err = unmarshalBinaryLengthPrefixed(codec, latestBytes, &latest)
-	if err != nil {
-		log.Fatal(err.Error())
-	}
-
-	for i := int64(pruneBeforeBlock); i <= latest; i++ {
-		commitInfoKey := []byte(fmt.Sprintf("s/%d", i))
-		if cInfoBytes, err := srcDb.Get(commitInfoKey, nil); err == nil {
-			dstDb.Put(commitInfoKey, cInfoBytes, nil)
-		}
-	}
-
-	for _, prefix := range appDbPrefixes {
-		log.Println("application.db -", string(prefix))
-		var count int64
-
-		iter := srcDb.NewIterator(util.BytesPrefix(prefix), nil)
-		for iter.Next() {
-			key := iter.Key()
-			value := iter.Value()
-			inserted := false
-
-			if len(key) == len(prefix) {
-				log.Fatal("Unknown: ", string(key))
-			}
-			keyType := key[len(prefix)]
-
-<<<<<<< HEAD
-			// TODO_DISCUSS_IN_THIS_PR: What are the key types? Can we add some documentation
-=======
-			// Under each of appDBPrefixes, data entries of application.db consists
-			// of three types of key-value data.  keyType is a single character
-			// indicating which type of data as follows.
-			//  'n' - Node key
-			//  'o' - Orphan key
-			//  'r' - Root key
-			// See pocket-core's store/iavl/nodedb.go for more details.
->>>>>>> 18617c75
-			switch keyType {
-			case 'n':
-				// Node records are written through root records
-				inserted = true
-			case 'o':
-				verTo := int64(binary.BigEndian.Uint64(key[len(prefix)+1:]))
-				if verTo >= int64(pruneBeforeBlock) {
-					dstDb.Put(key, value, nil)
-				}
-				inserted = true
-			case 'r':
-				version := int64(binary.BigEndian.Uint64(key[len(prefix)+1:]))
-				if version >= int64(pruneBeforeBlock) {
-					dstDb.Put(key, value, nil)
-					recursiveTreeCopy(srcDb, dstDb, prefix, value)
-				}
-				inserted = true
-			default:
-				log.Fatal("Unknown: ", string(key))
-			}
-
-			if !inserted {
-				log.Fatal("Unknown: ", string(key))
-			}
-
-			// Periodically print progress
-			count++
-			if count%100000000 == 0 {
-				log.Println("application.db -", string(prefix), count)
-			}
-		}
-		iter.Release()
-	}
-	log.Println("Done - application.db")
-}
+package main
+
+import (
+	"encoding/binary"
+	"fmt"
+	"log"
+	"sync"
+
+	"github.com/pkg/errors"
+	"github.com/syndtr/goleveldb/leveldb"
+	"github.com/syndtr/goleveldb/leveldb/util"
+	"github.com/tendermint/go-amino"
+)
+
+// getChildrenFromNode returns the left and right children of a node.
+// This function is based on iavl.MakeNode in pocket-core.
+func getChildrenFromNode(buf []byte) (leftHash, rightHash []byte, err error) {
+	height, n, cause := amino.DecodeInt8(buf)
+	if cause != nil {
+		err = errors.Wrap(cause, "decoding node.height")
+		return
+	}
+
+	if height == 0 {
+		// this node is a leaf
+		return
+	}
+
+	buf = buf[n:]
+
+	// DISCUSS_IN_THIS_PR: Do you have a link to the spec for this or did you figure
+	// it out through code inspection?
+	_, n, cause = amino.DecodeVarint(buf)
+	if cause != nil {
+		err = errors.Wrap(cause, "decoding node.size")
+		return
+	}
+	buf = buf[n:]
+
+	_, n, cause = amino.DecodeVarint(buf)
+	if cause != nil {
+		err = errors.Wrap(cause, "decoding node.version")
+		return
+	}
+	buf = buf[n:]
+
+	_, n, cause = amino.DecodeByteSlice(buf)
+	if cause != nil {
+		err = errors.Wrap(cause, "decoding node.key")
+		return
+	}
+	buf = buf[n:]
+
+	leftHash, n, cause = amino.DecodeByteSlice(buf)
+	if cause != nil {
+		err = errors.Wrap(cause, "decoding node.leftHash")
+		return
+	}
+	buf = buf[n:]
+
+	rightHash, _, cause = amino.DecodeByteSlice(buf)
+	if cause != nil {
+		err = errors.Wrap(cause, "decoding node.rightHash")
+		return
+	}
+
+	return
+}
+
+// recursiveTreeCopy does a deep copy of the tree from srcDb to dstDb.
+func recursiveTreeCopy(srcDb, dstDb *leveldb.DB, prefix, hash []byte) {
+	if len(hash) == 0 {
+		return
+	}
+
+	nodeKey := make([]byte, len(prefix), len(prefix)+1+len(hash))
+	copy(nodeKey, prefix)
+	nodeKey = append(nodeKey, 'n')
+	nodeKey = append(nodeKey, hash...)
+
+	nodeValue, err := srcDb.Get(nodeKey, nil)
+	if err != nil {
+		log.Fatalf("Not found: %x", nodeKey)
+		return
+	}
+	dstDb.Put(nodeKey, nodeValue, nil)
+
+	l, r, err := getChildrenFromNode(nodeValue)
+	if err != nil {
+		log.Fatalf("%s: %s", err.Error(), nodeKey)
+		return
+	}
+
+	recursiveTreeCopy(srcDb, dstDb, prefix, l)
+	recursiveTreeCopy(srcDb, dstDb, prefix, r)
+}
+
+// unmarshalBinaryLengthPrefixed unmarshals a binary length-prefixed object.
+func unmarshalBinaryLengthPrefixed(codec *amino.Codec, bz []byte, ptr interface{}) error {
+	if len(bz) == 0 {
+		return errors.New("Cannot decode empty bytes")
+	}
+
+	// Read byte-length prefix.
+	u64, n := binary.Uvarint(bz)
+	if n < 0 {
+		return errors.New("Error reading msg byte-length prefix")
+	}
+	if u64 > uint64(len(bz)-n) {
+		return errors.New("Not enough bytes to read")
+	} else if u64 < uint64(len(bz)-n) {
+		return errors.New("Bytes left over")
+	}
+	bz = bz[n:]
+	return codec.UnmarshalBinaryBare(bz, ptr)
+}
+
+// pruneAppDb prunes the application database from dir+"/application.db to dir+"/application-new.db"
+// and does not prune any key with the prefix in appDbPrefixes.
+func pruneAppDb(
+	pruneBeforeBlock int,
+	dir string,
+	wg *sync.WaitGroup,
+	verify bool,
+) {
+	srcDb, err := leveldb.OpenFile(dir+"/application.db", nil)
+	if err != nil {
+		log.Fatal("Failed to open txindexer" + dir)
+	}
+	dstDb, err := leveldb.OpenFile(dir+"/application-new.db", nil)
+	if err != nil {
+		log.Fatal("Failed to open new application copy")
+	}
+
+	defer func() {
+		srcDb.Close()
+		dstDb.Close()
+		wg.Done()
+	}()
+
+	if verify {
+		verifyApplicationDb(dstDb, srcDb, pruneBeforeBlock)
+		return
+	}
+
+	// TODO_DISCUSS_IN_THIS_PR: Is the version the height? If so, can we update it everywhere for claeity?
+	// 1. LatestVersion: s/latest
+	latestBytes, err := srcDb.Get(keyLatest, nil)
+	if err != nil {
+		log.Fatal("Not found: ", string(keyLatest))
+	}
+
+	dstDb.Put(keyLatest, latestBytes, nil)
+
+	// 2. CommitInfo: s/<height>
+	codec := amino.NewCodec()
+	var latest int64
+	err = unmarshalBinaryLengthPrefixed(codec, latestBytes, &latest)
+	if err != nil {
+		log.Fatal(err.Error())
+	}
+
+	for i := int64(pruneBeforeBlock); i <= latest; i++ {
+		commitInfoKey := []byte(fmt.Sprintf("s/%d", i))
+		if cInfoBytes, err := srcDb.Get(commitInfoKey, nil); err == nil {
+			dstDb.Put(commitInfoKey, cInfoBytes, nil)
+		}
+	}
+
+	for _, prefix := range appDbPrefixes {
+		log.Println("application.db -", string(prefix))
+		var count int64
+
+		iter := srcDb.NewIterator(util.BytesPrefix(prefix), nil)
+		for iter.Next() {
+			key := iter.Key()
+			value := iter.Value()
+			inserted := false
+
+			if len(key) == len(prefix) {
+				log.Fatal("Unknown: ", string(key))
+			}
+			keyType := key[len(prefix)]
+
+			// Under each of appDBPrefixes, data entries of application.db consists
+			// of three types of key-value data.  keyType is a single character
+			// indicating which type of data as follows.
+			//  'n' - Node key
+			//  'o' - Orphan key
+			//  'r' - Root key
+			// See pocket-core's store/iavl/nodedb.go for more details.
+			switch keyType {
+			case 'n':
+				// Node records are written through root records
+				inserted = true
+			case 'o':
+				verTo := int64(binary.BigEndian.Uint64(key[len(prefix)+1:]))
+				if verTo >= int64(pruneBeforeBlock) {
+					dstDb.Put(key, value, nil)
+				}
+				inserted = true
+			case 'r':
+				version := int64(binary.BigEndian.Uint64(key[len(prefix)+1:]))
+				if version >= int64(pruneBeforeBlock) {
+					dstDb.Put(key, value, nil)
+					recursiveTreeCopy(srcDb, dstDb, prefix, value)
+				}
+				inserted = true
+			default:
+				log.Fatal("Unknown: ", string(key))
+			}
+
+			if !inserted {
+				log.Fatal("Unknown: ", string(key))
+			}
+
+			// Periodically print progress
+			count++
+			if count%100000000 == 0 {
+				log.Println("application.db -", string(prefix), count)
+			}
+		}
+		iter.Release()
+	}
+	log.Println("Done - application.db")
+}